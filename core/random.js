/** @fileOverview Random number generator.
 *
 * @author Emily Stark
 * @author Mike Hamburg
 * @author Dan Boneh
 * @author Michael Brooks
 */

/** @constructor
 * @class Random number generator
 * @description
 * <b>Use sjcl.random as a singleton for this class!</b>
 * <p>
 * This random number generator is a derivative of Ferguson and Schneier's
 * generator Fortuna.  It collects entropy from various events into several
 * pools, implemented by streaming SHA-256 instances.  It differs from
 * ordinary Fortuna in a few ways, though.
 * </p>
 *
 * <p>
 * Most importantly, it has an entropy estimator.  This is present because
 * there is a strong conflict here between making the generator available
 * as soon as possible, and making sure that it doesn't "run on empty".
 * In Fortuna, there is a saved state file, and the system is likely to have
 * time to warm up.
 * </p>
 *
 * <p>
 * Second, because users are unlikely to stay on the page for very long,
 * and to speed startup time, the number of pools increases logarithmically:
 * a new pool is created when the previous one is actually used for a reseed.
 * This gives the same asymptotic guarantees as Fortuna, but gives more
 * entropy to early reseeds.
 * </p>
 *
 * <p>
 * The entire mechanism here feels pretty klunky.  Furthermore, there are
 * several improvements that should be made, including support for
 * dedicated cryptographic functions that may be present in some browsers;
 * state files in local storage; cookies containing randomness; etc.  So
 * look for improvements in future versions.
 * </p>
 */
sjcl.prng = function(defaultParanoia) {
  
  /* private */
  this._pools                   = [new sjcl.hash.sha256()];
  this._poolEntropy             = [0];
  this._reseedCount             = 0;
  this._robins                  = {};
  this._eventId                 = 0;
  
  this._collectorIds            = {};
  this._collectorIdNext         = 0;
  
  this._strength                = 0;
  this._poolStrength            = 0;
  this._nextReseed              = 0;
  this._key                     = [0,0,0,0,0,0,0,0];
  this._counter                 = [0,0,0,0];
  this._cipher                  = undefined;
  this._defaultParanoia         = defaultParanoia;
  
  /* event listener stuff */
  this._initilized              = false;
  this._collectorsStarted       = false;
  this._callbacks               = {progress: {}, seeded: {}};
  this._callbackI               = 0;
  
  /* constants */
  this._NOT_READY               = 0;
  this._READY                   = 1;
  this._REQUIRES_RESEED         = 2;

  this._MAX_WORDS_PER_BURST     = 65536;
  this._PARANOIA_LEVELS         = [0,48,64,96,128,192,256,384,512,768,1024];
  this._MILLISECONDS_PER_RESEED = 30000;
  this._BITS_PER_RESEED         = 80;
<<<<<<< HEAD

  this.init();
};
 
sjcl.prng.prototype = {
  /** Prepare the entorpy pools for use.
   */
  init: function () {
    /* sjcl.random is useless without the following line,  
     * this should be started as soon as possilbe to collect the most
     * entorpy*/
    this.startCollectors();

    try {
      /*We should be over https and these would be valid secrets.
      * Worst case adding more data doesn't hurt*/
      this.addEntropy(document.cookie, 0, "cookie");
      this.addEntropy(document.location.href, 0, "location");

      this._addStrongPlatformCrypto();

      /*If sjcl.random has run before then we should have a preivous 
      * state to draw from*/
      this._loadPoolState();
      if (window.addEventListener) {
        window.addEventListener("beforeunload", this._savePoolState, false);
      } else if (document.attachEvent) {
        document.attachEvent("onbeforeunload", this._savePoolState);
      }
    } catch (e) {
      //we do not want the library to fail due to randomness not being maintained.
    }
  },
	
  /** Generate several random words, and return them in an array
   * A word is 32 bits long (4 bytes)
=======
};
 
sjcl.prng.prototype = {
  /** Generate several random words, and return them in an array.
   * A word consists of 32 bits (4 bytes)
>>>>>>> a60793b2
   * @param {Number} nwords The number of words to generate.
   */
  randomWords: function (nwords, paranoia) {
    var out = [], i, readiness = this.isReady(paranoia), g;
  
    if (readiness === this._NOT_READY) {
      throw new sjcl.exception.notReady("generator isn't seeded");
    } else if (readiness & this._REQUIRES_RESEED) {
      this._reseedFromPools(!(readiness & this._READY));
    }
  
    for (i=0; i<nwords; i+= 4) {
      if ((i+1) % this._MAX_WORDS_PER_BURST === 0) {
        this._gate();
      }
   
      g = this._gen4words();
      out.push(g[0],g[1],g[2],g[3]);
    }
    this._gate();
  
    return out.slice(0,nwords);
  },
  
  setDefaultParanoia: function (paranoia, allowZeroParanoia) {
    if (paranoia === 0 && allowZeroParanoia !== "Setting paranoia=0 will ruin your security; use it only for testing") {
      throw "Setting paranoia=0 will ruin your security; use it only for testing";
    }

    this._defaultParanoia = paranoia;
  },
  
  /**
   * Add entropy to the pools.
   * @param data The entropic value.  Should be a 32-bit integer, array of 32-bit integers, or string
   * @param {Number} estimatedEntropy The estimated entropy of data, in bits
   * @param {String} source The source of the entropy, eg "mouse"
   */
  addEntropy: function (data, estimatedEntropy, source) {
    source = source || "user";
  
    var id,
      i, tmp,
      t = (new Date()).valueOf(),
      robin = this._robins[source],
      oldReady = this.isReady(), err = 0, objName;
      
    id = this._collectorIds[source];
    if (id === undefined) { id = this._collectorIds[source] = this._collectorIdNext ++; }
      
    if (robin === undefined) { robin = this._robins[source] = 0; }
    this._robins[source] = ( this._robins[source] + 1 ) % this._pools.length;
  
    switch(typeof(data)) {
      
    case "number":
      if (estimatedEntropy === undefined) {
        estimatedEntropy = 1;
      }
      this._pools[robin].update([id,this._eventId++,1,estimatedEntropy,t,1,data|0]);
      break;
      
    case "object":
      objName = Object.prototype.toString.call(data);
      if (objName === "[object Uint32Array]") {
        tmp = [];
        for (i = 0; i < data.length; i++) {
          tmp.push(data[i]);
        }
        data = tmp;
      } else {
        if (objName !== "[object Array]") {
          err = 1;
        }
        for (i=0; i<data.length && !err; i++) {
          if (typeof(data[i]) !== "number") {
            err = 1;
          }
        }
      }
      if (!err) {
        if (estimatedEntropy === undefined) {
          /* horrible entropy estimator */
          estimatedEntropy = 0;
          for (i=0; i<data.length; i++) {
            tmp= data[i];
            while (tmp>0) {
              estimatedEntropy++;
              tmp = tmp >>> 1;
            }
          }
        }
        this._pools[robin].update([id,this._eventId++,2,estimatedEntropy,t,data.length].concat(data));
      }
      break;
      
    case "string":
      if (estimatedEntropy === undefined) {
       /* English text has just over 1 bit per character of entropy.
        * But this might be HTML or something, and have far less
        * entropy than English...  Oh well, let's just say one bit.
        */
       estimatedEntropy = data.length;
      }
      this._pools[robin].update([id,this._eventId++,3,estimatedEntropy,t,data.length]);
      this._pools[robin].update(data);
      break;
      
    default:
      err=1;
    }
    if (err) {
      throw new sjcl.exception.bug("random: addEntropy only supports number, array of numbers or string");
    }
  
    /* record the new strength */
    this._poolEntropy[robin] += estimatedEntropy;
    this._poolStrength += estimatedEntropy;
  
    /* fire off events */
    if (oldReady === this._NOT_READY) {
      if (this.isReady() !== this._NOT_READY) {
        this._fireEvent("seeded", Math.max(this._strength, this._poolStrength));
      }
      this._fireEvent("progress", this.getProgress());
    }
  },
  
  /** Is the generator ready? */
  isReady: function (paranoia) {
    var entropyRequired = this._PARANOIA_LEVELS[ (paranoia !== undefined) ? paranoia : this._defaultParanoia ];
  
    if (this._strength && this._strength >= entropyRequired) {
      return (this._poolEntropy[0] > this._BITS_PER_RESEED && (new Date()).valueOf() > this._nextReseed) ?
        this._REQUIRES_RESEED | this._READY :
        this._READY;
    } else {
      return (this._poolStrength >= entropyRequired) ?
        this._REQUIRES_RESEED | this._NOT_READY :
        this._NOT_READY;
    }
  },
  
  /** Get the generator's progress toward readiness, as a fraction */
  getProgress: function (paranoia) {
    var entropyRequired = this._PARANOIA_LEVELS[ paranoia ? paranoia : this._defaultParanoia ];
  
    if (this._strength >= entropyRequired) {
      return 1.0;
    } else {
      return (this._poolStrength > entropyRequired) ?
        1.0 :
        this._poolStrength / entropyRequired;
    }
  },
  
  /** start the built-in entropy collectors */
  startCollectors: function () {
    if (this._collectorsStarted) { return; }
  
    this._eventListener = {
      loadTimeCollector: this._bind(this._loadTimeCollector),
      mouseCollector: this._bind(this._mouseCollector),
      keyboardCollector: this._bind(this._keyboardCollector),
      accelerometerCollector: this._bind(this._accelerometerCollector)
    }

    if (window.addEventListener) {
      window.addEventListener("load", this._eventListener.loadTimeCollector, false);
      window.addEventListener("mousemove", this._eventListener.mouseCollector, false);
      window.addEventListener("keypress", this._eventListener.keyboardCollector, false);
      window.addEventListener("devicemotion", this._eventListener.accelerometerCollector, false);
    } else if (document.attachEvent) {
      document.attachEvent("onload", this._eventListener.loadTimeCollector);
      document.attachEvent("onmousemove", this._eventListener.mouseCollector);
      document.attachEvent("keypress", this._eventListener.keyboardCollector);
    } else {
      throw new sjcl.exception.bug("can't attach event");
    }
  
    this._collectorsStarted = true;
  },
  
  /** stop the built-in entropy collectors */
  stopCollectors: function () {
    if (!this._collectorsStarted) { return; }
  
    if (window.removeEventListener) {
      window.removeEventListener("load", this._eventListener.loadTimeCollector, false);
      window.removeEventListener("mousemove", this._eventListener.mouseCollector, false);
      window.removeEventListener("keypress", this._eventListener.keyboardCollector, false);
      window.removeEventListener("devicemotion", this._eventListener.accelerometerCollector, false);
    } else if (document.detachEvent) {
      document.detachEvent("onload", this._eventListener.loadTimeCollector);
      document.detachEvent("onmousemove", this._eventListener.mouseCollector);
      document.detachEvent("keypress", this._eventListener.keyboardCollector);
    }

    this._collectorsStarted = false;
  },
  
  /** add an event listener for progress or seeded-ness. */
  addEventListener: function (name, callback) {
    this._callbacks[name][this._callbackI++] = callback;
  },
  
  /** remove an event listener for progress or seeded-ness */
  removeEventListener: function (name, cb) {
    var i, j, cbs=this._callbacks[name], jsTemp=[];

    /* I'm not sure if this is necessary; in C++, iterating over a
     * collection and modifying it at the same time is a no-no.
     */

    for (j in cbs) {
      if (cbs.hasOwnProperty(j) && cbs[j] === cb) {
        jsTemp.push(j);
      }
    }

    for (i=0; i<jsTemp.length; i++) {
      j = jsTemp[i];
      delete cbs[j];
    }
  },
  
  _bind: function (func) {
    var that = this;
    return function () {
      func.apply(that, arguments);
    };
  },

  /** Generate 4 random words, no reseed, no gate.
   * @private
   */
  _gen4words: function () {
    for (var i=0; i<4; i++) {
      this._counter[i] = this._counter[i]+1 | 0;
      if (this._counter[i]) { break; }
    }
    return this._cipher.encrypt(this._counter);
  },
  
  /* Rekey the AES instance with itself after a request, or every _MAX_WORDS_PER_BURST words.
   * @private
   */
  _gate: function () {
    this._key = this._gen4words().concat(this._gen4words());
    this._cipher = new sjcl.cipher.aes(this._key);
  },
  
  /** Reseed the generator with the given words
   * @private
   */
  _reseed: function (seedWords) {
    this._key = sjcl.hash.sha256.hash(this._key.concat(seedWords));
    this._cipher = new sjcl.cipher.aes(this._key);
    for (var i=0; i<4; i++) {
      this._counter[i] = this._counter[i]+1 | 0;
      if (this._counter[i]) { break; }
    }
  },
  
  /** reseed the data from the entropy pools
   * @param full If set, use all the entropy pools in the reseed.
   */
  _reseedFromPools: function (full) {
    var reseedData = [], strength = 0, i;
  
    this._nextReseed = reseedData[0] =
      (new Date()).valueOf() + this._MILLISECONDS_PER_RESEED;
    
    for (i=0; i<16; i++) {
      /* On some browsers, this is cryptographically random.  So we might
       * as well toss it in the pot and stir...
       */
      reseedData.push(Math.random()*0x100000000|0);
    }
    
    for (i=0; i<this._pools.length; i++) {
     reseedData = reseedData.concat(this._pools[i].finalize());
     strength += this._poolEntropy[i];
     this._poolEntropy[i] = 0;
   
     if (!full && (this._reseedCount & (1<<i))) { break; }
    }
  
    /* if we used the last pool, push a new one onto the stack */
    if (this._reseedCount >= 1 << this._pools.length) {
     this._pools.push(new sjcl.hash.sha256());
     this._poolEntropy.push(0);
    }
  
    /* how strong was this reseed? */
    this._poolStrength -= strength;
    if (strength > this._strength) {
      this._strength = strength;
    }
  
    this._reseedCount ++;
    this._reseed(reseedData);
  },
  
  _keyboardCollector: function () {
    this._addCurrentTimeToEntropy(1);
  },
  
  _mouseCollector: function (ev) {
    var x = ev.x || ev.clientX || ev.offsetX || 0, y = ev.y || ev.clientY || ev.offsetY || 0;
    sjcl.random.addEntropy([x,y], 2, "mouse");
    this._addCurrentTimeToEntropy(0);
  },
  
  _loadTimeCollector: function () {
    this._addCurrentTimeToEntropy(2);
  },

  _addCurrentTimeToEntropy: function (estimatedEntropy) {
    if (window && window.performance && typeof window.performance.now === "function") {
      //how much entropy do we want to add here?
      sjcl.random.addEntropy(window.performance.now(), estimatedEntropy, "loadtime");
    } else {
      sjcl.random.addEntropy((new Date()).valueOf(), estimatedEntropy, "loadtime");
    }
  },
  _accelerometerCollector: function (ev) {
    var ac = ev.accelerationIncludingGravity.x||ev.accelerationIncludingGravity.y||ev.accelerationIncludingGravity.z;
    var or = "";
    if(window.orientation){
      or = window.orientation;
    }
    sjcl.random.addEntropy([ac,or], 3, "accelerometer");
    this._addCurrentTimeToEntropy(0);
  },

  _fireEvent: function (name, arg) {
    var j, cbs=sjcl.random._callbacks[name], cbsTemp=[];
    /* TODO: there is a race condition between removing collectors and firing them */

    /* I'm not sure if this is necessary; in C++, iterating over a
     * collection and modifying it at the same time is a no-no.
     */

    for (j in cbs) {
      if (cbs.hasOwnProperty(j)) {
        cbsTemp.push(cbs[j]);
      }
    }

    for (j=0; j<cbsTemp.length; j++) {
      cbsTemp[j](arg);
    }
  },
  
  _savePoolState: function (ev) {
    try {
      if(window && window.localStorage){
        window.localStorage.setItem("sjcl.random",sjcl.random._gen4words());
      }
    } catch (e) {}
  },

<<<<<<< HEAD
  _loadPoolState: function () {
    try {
      if(window && window.localStorage){
        var r= window.localStorage.getItem("sjcl.random");
        if(r){
          /* Assume the worst, that localStorage was compromised with
          * XSS and therefore contributes a worst case of 0 entropy*/
          sjcl.random.addEntropy(r, 0, "loadpool");
        }
      }
    } catch (e) {}
  },

  _addStrongPlatformCrypto: function () {
=======
/** an instance for the prng.
* @see sjcl.prng
*/
sjcl.random = new sjcl.prng(6);

(function(){
  try {
    var buf, crypt, getRandomValues, ab;
>>>>>>> a60793b2
    // get cryptographically strong entropy depending on runtime environment
    if (typeof module !== 'undefined' && module.exports) {
      // get entropy for node.js
      crypt = require('crypto');
      buf = crypt.randomBytes(1024/8);
      sjcl.random.addEntropy(buf, 1024, "crypto.randomBytes");

    } else if (window && Uint32Array) {
      ab = new Uint32Array(32);
      if (window.crypto && window.crypto.getRandomValues) {
        window.crypto.getRandomValues(ab);
      } else if (window.msCrypto && window.msCrypto.getRandomValues) {
        window.msCrypto.getRandomValues(ab);
      } else {
        return;
      }

<<<<<<< HEAD
      if (getRandomValues) {
        // get cryptographically strong entropy in Webkit
        var ab = new Uint32Array(32);
        getRandomValues(ab);
        sjcl.random.addEntropy(ab, 1024, "crypto.getRandomValues");
      }
    } else {
      // no getRandomValues :-(
    }
  }
};

sjcl.random = new sjcl.prng(6);
=======
      // get cryptographically strong entropy in Webkit
      sjcl.random.addEntropy(ab, 1024, "crypto.getRandomValues");

    } else {
      // no getRandomValues :-(
    }
  } catch (e) {
    console.log("There was an error collecting entropy from the browser:");
    console.log(e);
    //we do not want the library to fail due to randomness not being maintained.
  }
}());
>>>>>>> a60793b2
<|MERGE_RESOLUTION|>--- conflicted
+++ resolved
@@ -1,3 +1,4 @@
+"use strict";
 /** @fileOverview Random number generator.
  *
  * @author Emily Stark
@@ -76,7 +77,6 @@
   this._PARANOIA_LEVELS         = [0,48,64,96,128,192,256,384,512,768,1024];
   this._MILLISECONDS_PER_RESEED = 30000;
   this._BITS_PER_RESEED         = 80;
-<<<<<<< HEAD
 
   this.init();
 };
@@ -113,13 +113,6 @@
 	
   /** Generate several random words, and return them in an array
    * A word is 32 bits long (4 bytes)
-=======
-};
- 
-sjcl.prng.prototype = {
-  /** Generate several random words, and return them in an array.
-   * A word consists of 32 bits (4 bytes)
->>>>>>> a60793b2
    * @param {Number} nwords The number of words to generate.
    */
   randomWords: function (nwords, paranoia) {
@@ -285,7 +278,7 @@
       mouseCollector: this._bind(this._mouseCollector),
       keyboardCollector: this._bind(this._keyboardCollector),
       accelerometerCollector: this._bind(this._accelerometerCollector)
-    }
+    };
 
     if (window.addEventListener) {
       window.addEventListener("load", this._eventListener.loadTimeCollector, false);
@@ -475,7 +468,7 @@
     }
   },
   
-  _savePoolState: function (ev) {
+  _savePoolState: function () {
     try {
       if(window && window.localStorage){
         window.localStorage.setItem("sjcl.random",sjcl.random._gen4words());
@@ -483,7 +476,6 @@
     } catch (e) {}
   },
 
-<<<<<<< HEAD
   _loadPoolState: function () {
     try {
       if(window && window.localStorage){
@@ -498,16 +490,8 @@
   },
 
   _addStrongPlatformCrypto: function () {
-=======
-/** an instance for the prng.
-* @see sjcl.prng
-*/
-sjcl.random = new sjcl.prng(6);
-
-(function(){
   try {
-    var buf, crypt, getRandomValues, ab;
->>>>>>> a60793b2
+    var buf, crypt, ab;
     // get cryptographically strong entropy depending on runtime environment
     if (typeof module !== 'undefined' && module.exports) {
       // get entropy for node.js
@@ -525,24 +509,7 @@
         return;
       }
 
-<<<<<<< HEAD
-      if (getRandomValues) {
-        // get cryptographically strong entropy in Webkit
-        var ab = new Uint32Array(32);
-        getRandomValues(ab);
-        sjcl.random.addEntropy(ab, 1024, "crypto.getRandomValues");
-      }
-    } else {
-      // no getRandomValues :-(
-    }
-  }
-};
-
-sjcl.random = new sjcl.prng(6);
-=======
-      // get cryptographically strong entropy in Webkit
       sjcl.random.addEntropy(ab, 1024, "crypto.getRandomValues");
-
     } else {
       // no getRandomValues :-(
     }
@@ -551,5 +518,10 @@
     console.log(e);
     //we do not want the library to fail due to randomness not being maintained.
   }
-}());
->>>>>>> a60793b2
+  }
+};
+
+/** an instance for the prng.
+* @see sjcl.prng
+*/
+sjcl.random = new sjcl.prng(6);